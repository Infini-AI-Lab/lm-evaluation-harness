from . import (
    anthropic_llms,
    api_models,
    dummy,
    gguf,
    hf_vlms,
    huggingface,
<<<<<<< HEAD
    sampling_lm,
=======
    ibm_watsonx_ai,
>>>>>>> aa72104b
    mamba_lm,
    nemo_lm,
    neuralmagic,
    neuron_optimum,
    openai_completions,
    optimum_ipex,
    optimum_lm,
    textsynth,
    vllm_causallms,
    vllm_vlms,
)


# TODO: implement __all__


try:
    # enable hf hub transfer if available
    import hf_transfer  # type: ignore # noqa
    import huggingface_hub.constants  # type: ignore

    huggingface_hub.constants.HF_HUB_ENABLE_HF_TRANSFER = True
except ImportError:
    pass<|MERGE_RESOLUTION|>--- conflicted
+++ resolved
@@ -5,11 +5,8 @@
     gguf,
     hf_vlms,
     huggingface,
-<<<<<<< HEAD
     sampling_lm,
-=======
     ibm_watsonx_ai,
->>>>>>> aa72104b
     mamba_lm,
     nemo_lm,
     neuralmagic,
