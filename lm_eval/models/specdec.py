--- conflicted
+++ resolved
@@ -761,18 +761,8 @@
                 
             target_logits = target_logits[...,initial_len:,:]
             draft_logits = draft_logits[...,initial_len:,:]
-<<<<<<< HEAD
-
-            # calculate nll loss
-            nll_loss = torch.nn.functional.cross_entropy(draft_logits[:, :-1, :].reshape(-1, draft_logits.shape[-1]), 
-                                                        tokens[:, -num_samples+1:].reshape(-1), reduction='mean')
-
-            target_proba = torch.nn.functional.softmax(target_logits/T, dim=-1)[0]
-            draft_proba = torch.nn.functional.softmax(draft_logits/T, dim=-1)[0]
-=======
             target_proba = torch.nn.functional.softmax(target_logits/T, dim=-1).unsqueeze(-1)
             draft_proba = torch.nn.functional.softmax(draft_logits/T, dim=-1).unsqueeze(-1)
->>>>>>> e9b1ae3f
             
             probas = torch.cat([target_proba, draft_proba], dim=-1)
             probas = torch.min(probas, dim=-1).values
@@ -782,8 +772,4 @@
                  
 
         
-<<<<<<< HEAD
-        return acceptance_rate.cpu()/num_samples, nll_loss.cpu(), num_samples
-=======
-        return total_acceptance_rate.cpu()/num_samples, num_samples
->>>>>>> e9b1ae3f
+        return total_acceptance_rate.cpu()/num_samples, num_samples